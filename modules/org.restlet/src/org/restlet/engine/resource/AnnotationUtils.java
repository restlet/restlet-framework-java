/**
 * Copyright 2005-2014 Restlet
 * 
 * The contents of this file are subject to the terms of one of the following
 * open source licenses: Apache 2.0 or or EPL 1.0 (the "Licenses"). You can
 * select the license that you prefer but you may not use this file except in
 * compliance with one of these Licenses.
 * 
 * You can obtain a copy of the Apache 2.0 license at
 * http://www.opensource.org/licenses/apache-2.0
 * 
 * You can obtain a copy of the EPL 1.0 license at
 * http://www.opensource.org/licenses/eclipse-1.0
 * 
 * See the Licenses for the specific language governing permissions and
 * limitations under the Licenses.
 * 
 * Alternatively, you can obtain a royalty free commercial license with less
 * limitations, transferable or non-transferable, directly at
 * http://restlet.com/products/restlet-framework
 * 
 * Restlet is a registered trademark of Restlet S.A.S.
 */

package org.restlet.engine.resource;

import java.io.IOException;
import java.lang.annotation.Annotation;
import java.util.List;
import java.util.concurrent.ConcurrentHashMap;
import java.util.concurrent.ConcurrentMap;
import java.util.concurrent.CopyOnWriteArrayList;

import org.restlet.data.Form;
import org.restlet.data.Method;
import org.restlet.representation.Representation;
import org.restlet.resource.ServerResource;
import org.restlet.resource.Status;
import org.restlet.service.MetadataService;

// [excludes gwt]
/**
 * Utilities to manipulate Restlet annotations.
 * 
 * @author Jerome Louvel
 */
public class AnnotationUtils {

    /** Annotation info cache. */
    private static final ConcurrentMap<Class<?>, List<AnnotationInfo>> cache = new ConcurrentHashMap<Class<?>, List<AnnotationInfo>>();

    /** Current instance. */
    private static AnnotationUtils instance = new AnnotationUtils();

    /** Returns the current instance of AnnotationUtils. */
    public static AnnotationUtils getInstance() {
        return instance;
    }

    /**
     * Protected constructor.
     */
    protected AnnotationUtils() {
    }

    /**
     * Computes the annotation descriptors for the given class or interface.
     * 
     * @param descriptors
     *            The annotation descriptors to update or null to create a new
     *            one.
     * @param clazz
     *            The class or interface to introspect.
     * @param initialClass
     *            The class or interface that runs the javaMethod.
     * @return The annotation descriptors.
     */
    private List<AnnotationInfo> addAnnotations(
            List<AnnotationInfo> descriptors, Class<?> clazz,
            Class<?> initialClass) {
        List<AnnotationInfo> result = descriptors;

        if (clazz != null && !ServerResource.class.equals(clazz)) {
            // Add the annotation descriptor
            if (result == null) {
                result = new CopyOnWriteArrayList<AnnotationInfo>();
            }

            // Inspect the current class
            addStatusAnnotationDescriptors(result, clazz, initialClass);

            if (clazz.isInterface()) {
                for (java.lang.reflect.Method javaMethod : clazz.getMethods()) {
                    addMethodAnnotationDescriptors(result, clazz, initialClass,
                            javaMethod);
                }
            } else {
                for (java.lang.reflect.Method javaMethod : clazz
                        .getDeclaredMethods()) {
                    addMethodAnnotationDescriptors(result, clazz, initialClass,
                            javaMethod);
                }
            }

            // Inspect the implemented interfaces for annotations
            Class<?>[] interfaces = clazz.getInterfaces();

            if (interfaces != null) {
                for (Class<?> interfaceClass : interfaces) {
                    result = addAnnotations(result, interfaceClass,
                            initialClass);
                }
            }

            // Add the annotations from the super class.
            addAnnotations(result, clazz.getSuperclass(), initialClass);
        }

        return result;
    }

    /**
     * Computes the annotation descriptors for the given Java method.
     * 
     * @param descriptors
     *            The annotation descriptors to update or null to create a new
     *            one.
     * @param clazz
     *            The class or interface that hosts the javaMethod.
     * @param initialClass
     *            The class or interface that runs the javaMethod.
     * @return The annotation descriptors.
     */
    private List<AnnotationInfo> addStatusAnnotationDescriptors(
            List<AnnotationInfo> descriptors, Class<?> clazz,
            Class<?> initialClass) {
        List<AnnotationInfo> result = descriptors;
        Annotation annotation = clazz
                .getAnnotation(org.restlet.resource.Status.class);

        if (annotation != null) {
            Status status = (Status) annotation;
            result.add(new StatusAnnotationInfo(initialClass, status.value(),
                    status.serialize()));
        }

        return result;
    }

    /**
     * Computes the annotation descriptors for the given Java method.
     * 
     * @param descriptors
     *            The annotation descriptors to update or null to create a new
     *            one.
     * @param clazz
     *            The class or interface that hosts the javaMethod.
     * @param initialClass
     *            The class or interface that runs the javaMethod.
     * @param javaMethod
     *            The Java method to inspect.
     * @return The annotation descriptors.
     */
    private List<AnnotationInfo> addMethodAnnotationDescriptors(
            List<AnnotationInfo> descriptors, Class<?> clazz,
            Class<?> initialClass, java.lang.reflect.Method javaMethod) {
        List<AnnotationInfo> result = descriptors;

        for (Annotation annotation : javaMethod.getAnnotations()) {
            Annotation methodAnnotation = annotation.annotationType()
                    .getAnnotation(org.restlet.engine.connector.Method.class);
            Method restletMethod = getRestletMethod(annotation,
                    methodAnnotation);

            if (restletMethod != null) {
                String toString = annotation.toString();
                int startIndex = annotation.annotationType().getCanonicalName()
                        .length() + 8;
                int endIndex = toString.length() - 1;
                String value = null;

                if (endIndex > startIndex) {
                    value = toString.substring(startIndex, endIndex);

                    if ("".equals(value)) {
                        value = null;
                    }
                }

                if (result == null) {
                    result = new CopyOnWriteArrayList<AnnotationInfo>();
                }

                result.add(new MethodAnnotationInfo(initialClass,
                        restletMethod, javaMethod, value));
            }
        }

        return result;
    }

    /**
     * Clears the annotation descriptors cache.
     */
    public void clearCache() {
        cache.clear();
    }

    /**
     * Returns the status annotation descriptor if present of null.
     * 
     * @param clazz
     *            The class with the status attached.
     * @return The status annotation descriptor if present of null.
     */
    public StatusAnnotationInfo getStatusAnnotationInfo(Class<?> clazz) {
        List<AnnotationInfo> annotationInfos = getAnnotations(clazz);

        for (AnnotationInfo annotationInfo : annotationInfos) {
            if (annotationInfo instanceof StatusAnnotationInfo) {
                return (StatusAnnotationInfo) annotationInfo;
            }
        }

        return null;
    }

    /**
     * Returns the annotation descriptors for the given resource class.
     * 
     * @param clazz
     *            The resource class to introspect.
     * @return The list of annotation descriptors.
     */
    public synchronized List<AnnotationInfo> getAnnotations(Class<?> clazz) {
        List<AnnotationInfo> result = cache.get(clazz);

        if (result == null) {
            // Inspect the class itself for annotations
            result = addAnnotations(result, clazz, clazz);

            // Put the list in the cache if no one was previously present
            List<AnnotationInfo> prev = cache.putIfAbsent(clazz, result);

            if (prev != null) {
                // Reuse the previous entry
                result = prev;
            }
        }

        return result;
    }

    /**
     * Returns the annotation descriptors for the given resource class.
     * 
     * @param javaMethod
     *            The Java method.
     * @return The list of annotation descriptors.
     */
    public List<AnnotationInfo> getAnnotations(Class<?> clazz,
            java.lang.reflect.Method javaMethod) {
        return addMethodAnnotationDescriptors(null, clazz, clazz, javaMethod);
    }

    /**
     * Returns the first annotation descriptor matching the given Java method.
     * 
     * @param annotations
     *            The list of annotations.
     * @param javaMethod
     *            The method to match.
     * @return The annotation descriptor.
     */
    public MethodAnnotationInfo getMethodAnnotation(
            List<AnnotationInfo> annotations,
            java.lang.reflect.Method javaMethod) {
        if (annotations != null) {
            for (AnnotationInfo annotationInfo : annotations) {
                if (annotationInfo instanceof MethodAnnotationInfo
                        && annotationInfo.getJavaMethod().equals(javaMethod)) {
                    return (MethodAnnotationInfo) annotationInfo;
                }
            }
        }

        return null;
    }

    /**
     * Returns the first annotation descriptor matching the given Restlet
     * method.
     * 
     * @param annotations
     *            The list of annotations.
     * @param restletMethod
     *            The method to match.
     * @param query
     *            The query parameters.
     * @param entity
     *            The request entity to match or null if no entity is provided.
     * @param metadataService
     *            The metadata service to use.
     * @param converterService
     *            The converter service to use.
     * @return The annotation descriptor.
     * @throws IOException
     */
    public MethodAnnotationInfo getMethodAnnotation(
            List<AnnotationInfo> annotations, Method restletMethod, Form query,
            Representation entity, MetadataService metadataService,
            org.restlet.service.ConverterService converterService)
            throws IOException {
        if (annotations != null) {
            for (AnnotationInfo annotationInfo : annotations) {
                if (annotationInfo instanceof MethodAnnotationInfo) {
                    if (((MethodAnnotationInfo) annotationInfo).isCompatible(
                            restletMethod, query, entity, metadataService,
                            converterService)) {
                        return (MethodAnnotationInfo) annotationInfo;
                    }
                }
            }
        }

        return null;
    }

    /**
     * Returns an instance of {@link Method} according to the given annotations.
     * 
     * @param annotation
     *            Java annotation.
     * @param methodAnnotation
     *            Annotation that corresponds to a Restlet method.
     * @return An instance of {@link Method} according to the given annotations.
     */
    protected Method getRestletMethod(Annotation annotation,
            Annotation methodAnnotation) {
        return (methodAnnotation == null) ? null
                : Method.valueOf(((org.restlet.engine.connector.Method) methodAnnotation)
                        .value());
    }

<<<<<<< HEAD
=======
    /**
     * Returns the status annotation descriptor if present or null.
     * 
     * @param clazz
     *            The class with the status attached.
     * @return The status annotation descriptor if present or null.
     */
    public ThrowableAnnotationInfo getThrowableAnnotationInfo(Class<?> clazz) {
        List<AnnotationInfo> annotationInfos = getAnnotations(clazz);

        for (AnnotationInfo annotationInfo : annotationInfos) {
            if (annotationInfo instanceof ThrowableAnnotationInfo) {
                return (ThrowableAnnotationInfo) annotationInfo;
            }
        }

        return null;
    }

    /**
     * Returns the {@link Throwable} class matching the given error code if
     * present or null.
     * 
     * @param javaMethod
     *            The method that holds {@link Throwable}.
     * @param errorCode
     *            The error code to match.
     * @return The {@link Throwable} class matching the given error code if
     *         present or null.
     */
    public ThrowableAnnotationInfo getThrowableAnnotationInfo(
            java.lang.reflect.Method javaMethod, int errorCode) {
        for (Class<?> clazz : javaMethod.getExceptionTypes()) {
            ThrowableAnnotationInfo tai = getThrowableAnnotationInfo(clazz);

            if (tai != null && tai.getStatus().getCode() == errorCode) {
                return tai;
            }
        }

        return null;
    }

    /**
     * Returns the {@link Throwable} class matching the given error code if
     * present or null.
     * 
     * @param javaMethod
     *            The method that holds {@link Throwable}.
     * @param errorCode
     *            The error code to match.
     * @return The {@link Throwable} class matching the given error code if
     *         present or null.
     */
    public Class<?> getThrowableClass(java.lang.reflect.Method javaMethod,
            int errorCode) {
        for (Class<?> clazz : javaMethod.getExceptionTypes()) {
            ThrowableAnnotationInfo tai = getThrowableAnnotationInfo(clazz);

            if (tai != null && tai.getStatus().getCode() == errorCode) {
                return clazz;
            }
        }

        return null;
    }

>>>>>>> 619541ea
}<|MERGE_RESOLUTION|>--- conflicted
+++ resolved
@@ -1,24 +1,24 @@
 /**
  * Copyright 2005-2014 Restlet
- * 
+ *
  * The contents of this file are subject to the terms of one of the following
  * open source licenses: Apache 2.0 or or EPL 1.0 (the "Licenses"). You can
  * select the license that you prefer but you may not use this file except in
  * compliance with one of these Licenses.
- * 
+ *
  * You can obtain a copy of the Apache 2.0 license at
  * http://www.opensource.org/licenses/apache-2.0
- * 
+ *
  * You can obtain a copy of the EPL 1.0 license at
  * http://www.opensource.org/licenses/eclipse-1.0
- * 
+ *
  * See the Licenses for the specific language governing permissions and
  * limitations under the Licenses.
- * 
+ *
  * Alternatively, you can obtain a royalty free commercial license with less
  * limitations, transferable or non-transferable, directly at
  * http://restlet.com/products/restlet-framework
- * 
+ *
  * Restlet is a registered trademark of Restlet S.A.S.
  */
 
@@ -41,7 +41,7 @@
 // [excludes gwt]
 /**
  * Utilities to manipulate Restlet annotations.
- * 
+ *
  * @author Jerome Louvel
  */
 public class AnnotationUtils {
@@ -65,7 +65,7 @@
 
     /**
      * Computes the annotation descriptors for the given class or interface.
-     * 
+     *
      * @param descriptors
      *            The annotation descriptors to update or null to create a new
      *            one.
@@ -121,7 +121,7 @@
 
     /**
      * Computes the annotation descriptors for the given Java method.
-     * 
+     *
      * @param descriptors
      *            The annotation descriptors to update or null to create a new
      *            one.
@@ -149,7 +149,7 @@
 
     /**
      * Computes the annotation descriptors for the given Java method.
-     * 
+     *
      * @param descriptors
      *            The annotation descriptors to update or null to create a new
      *            one.
@@ -208,7 +208,7 @@
 
     /**
      * Returns the status annotation descriptor if present of null.
-     * 
+     *
      * @param clazz
      *            The class with the status attached.
      * @return The status annotation descriptor if present of null.
@@ -227,7 +227,7 @@
 
     /**
      * Returns the annotation descriptors for the given resource class.
-     * 
+     *
      * @param clazz
      *            The resource class to introspect.
      * @return The list of annotation descriptors.
@@ -253,19 +253,19 @@
 
     /**
      * Returns the annotation descriptors for the given resource class.
-     * 
+     *
      * @param javaMethod
      *            The Java method.
      * @return The list of annotation descriptors.
      */
     public List<AnnotationInfo> getAnnotations(Class<?> clazz,
-            java.lang.reflect.Method javaMethod) {
+                                               java.lang.reflect.Method javaMethod) {
         return addMethodAnnotationDescriptors(null, clazz, clazz, javaMethod);
     }
 
     /**
      * Returns the first annotation descriptor matching the given Java method.
-     * 
+     *
      * @param annotations
      *            The list of annotations.
      * @param javaMethod
@@ -290,7 +290,7 @@
     /**
      * Returns the first annotation descriptor matching the given Restlet
      * method.
-     * 
+     *
      * @param annotations
      *            The list of annotations.
      * @param restletMethod
@@ -328,7 +328,7 @@
 
     /**
      * Returns an instance of {@link Method} according to the given annotations.
-     * 
+     *
      * @param annotation
      *            Java annotation.
      * @param methodAnnotation
@@ -336,80 +336,10 @@
      * @return An instance of {@link Method} according to the given annotations.
      */
     protected Method getRestletMethod(Annotation annotation,
-            Annotation methodAnnotation) {
+                                      Annotation methodAnnotation) {
         return (methodAnnotation == null) ? null
                 : Method.valueOf(((org.restlet.engine.connector.Method) methodAnnotation)
-                        .value());
-    }
-
-<<<<<<< HEAD
-=======
-    /**
-     * Returns the status annotation descriptor if present or null.
-     * 
-     * @param clazz
-     *            The class with the status attached.
-     * @return The status annotation descriptor if present or null.
-     */
-    public ThrowableAnnotationInfo getThrowableAnnotationInfo(Class<?> clazz) {
-        List<AnnotationInfo> annotationInfos = getAnnotations(clazz);
-
-        for (AnnotationInfo annotationInfo : annotationInfos) {
-            if (annotationInfo instanceof ThrowableAnnotationInfo) {
-                return (ThrowableAnnotationInfo) annotationInfo;
-            }
-        }
-
-        return null;
-    }
-
-    /**
-     * Returns the {@link Throwable} class matching the given error code if
-     * present or null.
-     * 
-     * @param javaMethod
-     *            The method that holds {@link Throwable}.
-     * @param errorCode
-     *            The error code to match.
-     * @return The {@link Throwable} class matching the given error code if
-     *         present or null.
-     */
-    public ThrowableAnnotationInfo getThrowableAnnotationInfo(
-            java.lang.reflect.Method javaMethod, int errorCode) {
-        for (Class<?> clazz : javaMethod.getExceptionTypes()) {
-            ThrowableAnnotationInfo tai = getThrowableAnnotationInfo(clazz);
-
-            if (tai != null && tai.getStatus().getCode() == errorCode) {
-                return tai;
-            }
-        }
-
-        return null;
-    }
-
-    /**
-     * Returns the {@link Throwable} class matching the given error code if
-     * present or null.
-     * 
-     * @param javaMethod
-     *            The method that holds {@link Throwable}.
-     * @param errorCode
-     *            The error code to match.
-     * @return The {@link Throwable} class matching the given error code if
-     *         present or null.
-     */
-    public Class<?> getThrowableClass(java.lang.reflect.Method javaMethod,
-            int errorCode) {
-        for (Class<?> clazz : javaMethod.getExceptionTypes()) {
-            ThrowableAnnotationInfo tai = getThrowableAnnotationInfo(clazz);
-
-            if (tai != null && tai.getStatus().getCode() == errorCode) {
-                return clazz;
-            }
-        }
-
-        return null;
-    }
-
->>>>>>> 619541ea
+                .value());
+    }
+
 }