--- conflicted
+++ resolved
@@ -102,1103 +102,6 @@
  */
 public class Util {
 
-<<<<<<< HEAD
-	/**
-	 * The default character set to be used, if no character set is given.
-	 */
-	public static final CharacterSet JAX_RS_DEFAULT_CHARACTER_SET = UTF_8;
-
-	/**
-	 * The default character set to be used, if no character set is given, as
-	 * String
-	 * 
-	 * @see #JAX_RS_DEFAULT_CHARACTER_SET
-	 */
-	public static final String JAX_RS_DEFAULT_CHARACTER_SET_AS_STRING = JAX_RS_DEFAULT_CHARACTER_SET
-			.toString();
-
-	/**
-	 * This comparator sorts the concrete MediaTypes to the beginning and the
-	 * unconcrete to the end. The last is '*<!---->/*'
-	 */
-	public static final Comparator<org.restlet.data.MediaType> MEDIA_TYPE_COMP = new Comparator<org.restlet.data.MediaType>() {
-		public int compare(org.restlet.data.MediaType mediaType1,
-				org.restlet.data.MediaType mediaType2) {
-			if (mediaType1 == null) {
-				return mediaType2 == null ? 0 : 1;
-			}
-			if (mediaType2 == null) {
-				return -1;
-			}
-			if (mediaType1.equals(mediaType2, false)) {
-				return 0;
-			}
-			final int specNess1 = specificness(mediaType1);
-			final int specNess2 = specificness(mediaType2);
-			final int rt = specNess1 - specNess2;
-			if (rt != 0) {
-				return rt;
-			}
-			return mediaType1.toString().compareToIgnoreCase(
-					mediaType2.toString());
-		}
-	};
-
-	private static final byte NAME_READ = 2;
-
-	private static final byte NAME_READ_READY = 3;
-
-	private static final byte NAME_READ_START = 1;
-
-	/**
-	 * The name of the header {@link MultivaluedMap}&lt;String, String&gt; in
-	 * the attribute map.
-	 * 
-	 */
-	public static final String ORG_RESTLET_EXT_JAXRS_HTTP_HEADERS = "org.restlet.ext.jaxrs.http.headers";
-
-	/**
-	 * appends the given String to the StringBuilder. If convertBraces is true,
-	 * all "{" and "}" are converted to "%7B" and "%7D"
-	 * 
-	 * @param stb
-	 *            the Appendable to append on
-	 * @param string
-	 *            the CharSequence to append
-	 * @param convertBraces
-	 *            if true, all braces are converted, if false then not.
-	 * @throws IOException
-	 *             If the Appendable have a problem
-	 */
-	public static void append(Appendable stb, CharSequence string,
-			boolean convertBraces) throws IOException {
-		append(stb, string, convertBraces, 0, string.length());
-	}
-
-	/**
-	 * appends the given String to the StringBuilder. If convertBraces is true,
-	 * all "{" and "}" are converted to "%7B" and "%7D"
-	 * 
-	 * @param stb
-	 *            the Appendable to append on
-	 * @param string
-	 *            the CharSequence to append
-	 * @param convertBraces
-	 *            if true, all braces are converted, if false then not.
-	 * @param startIndex
-	 * @throws IOException
-	 *             If the Appendable have a problem
-	 */
-	public static void append(Appendable stb, CharSequence string,
-			boolean convertBraces, int startIndex) throws IOException {
-		append(stb, string, convertBraces, startIndex, string.length());
-	}
-
-	/**
-	 * appends the given String to the StringBuilder. If convertBraces is true,
-	 * all "{" and "}" are converted to "%7B" and "%7D"
-	 * 
-	 * @param stb
-	 *            the Appendable to append on
-	 * @param string
-	 *            the CharSequence to append
-	 * @param convertBraces
-	 *            if true, all braces are converted, if false then not.
-	 * @param startIndex
-	 * @param endIndex
-	 * @throws IOException
-	 *             If the Appendable have a problem
-	 */
-	public static void append(Appendable stb, CharSequence string,
-			boolean convertBraces, int startIndex, int endIndex)
-			throws IOException {
-		if (!convertBraces) {
-			stb.append(string, startIndex, endIndex);
-			return;
-		}
-		for (int i = startIndex; i < endIndex; i++) {
-			final char c = string.charAt(i);
-			if (c == '{') {
-				stb.append("%7B");
-			} else if (c == '}') {
-				stb.append("%7D");
-			} else {
-				stb.append(c);
-			}
-		}
-	}
-
-	/**
-	 * appends the array elements to the {@link StringBuilder}, separated by
-	 * ", ".
-	 * 
-	 * @param stb
-	 *            The {@link StringBuilder} to append the array elements.
-	 * @param array
-	 *            The array to append to the {@link StringBuilder}.
-	 */
-	public static void append(StringBuilder stb, Object[] array) {
-		if ((array == null) || (array.length == 0)) {
-			return;
-		}
-		stb.append(array[0]);
-		for (int i = 1; i < array.length; i++) {
-			stb.append(", ");
-			stb.append(array[i]);
-		}
-	}
-
-	/**
-	 * Indicates if the given class (and its implemented interfaces) are
-	 * annotated with the given annotation.
-	 * 
-	 * @param jaxRsClass
-	 *            The class to check.
-	 * @param annotationClass
-	 *            The class of the annotation .
-	 * @return True if the given class (and its implemented interfaces) are
-	 *         annotated with the given annotation.
-	 */
-	private static boolean checkClassAndInterfacesForAnnotation(
-			Class<?> jaxRsClass, Class<? extends Annotation> annotationClass) {
-		boolean found = jaxRsClass.isAnnotationPresent(annotationClass);
-		if (!found) {
-			Class<?>[] interfaces = jaxRsClass.getInterfaces();
-			for (int i = 0; !found && i < interfaces.length; i++) {
-				found = interfaces[i].isAnnotationPresent(annotationClass);
-			}
-		}
-
-		return found;
-	}
-
-	/**
-	 * Checks, if the class is concrete.
-	 * 
-	 * @param jaxRsClass
-	 *            JAX-RS root resource class or JAX-RS provider.
-	 * @param typeName
-	 *            for the exception message "root resource class" or "provider"
-	 * @throws IllegalArgumentException
-	 *             if the class is not concrete.
-	 */
-	public static void checkClassConcrete(Class<?> jaxRsClass, String typeName)
-			throws IllegalArgumentException {
-		final int modifiers = jaxRsClass.getModifiers();
-		if (Modifier.isAbstract(modifiers) || Modifier.isInterface(modifiers)) {
-			throw new IllegalArgumentException("The " + typeName + " "
-					+ jaxRsClass.getName() + " is not concrete");
-		}
-	}
-
-	/**
-	 * Copies headers into a response.
-	 * 
-	 * @param jaxRsHeaders
-	 *            Headers of an JAX-RS-Response.
-	 * @param restletResponse
-	 *            Restlet Response to copy the headers in.
-	 * @see javax.ws.rs.core.Response#getMetadata()
-	 */
-	public static void copyResponseHeaders(
-			final MultivaluedMap<String, Object> jaxRsHeaders,
-			Response restletResponse) {
-		Series<Header> headers = new Series<Header>(Header.class);
-
-		for (Map.Entry<String, List<Object>> m : jaxRsHeaders.entrySet()) {
-			String headerName = m.getKey();
-
-			for (Object headerValue : m.getValue()) {
-				String hValue;
-
-				if (headerValue == null) {
-					hValue = null;
-				} else if (headerValue instanceof Date) {
-					hValue = formatDate((Date) headerValue, false);
-				} else {
-					hValue = headerValue.toString();
-				}
-
-				headers.add(headerName, hValue);
-			}
-		}
-
-		if (restletResponse.getEntity() == null) {
-			restletResponse.setEntity(new EmptyRepresentation());
-		}
-
-		HeaderUtils.copyResponseTransportHeaders(headers, restletResponse);
-		HeaderUtils.extractEntityHeaders(headers, restletResponse.getEntity());
-
-		// Copy extension headers
-		@SuppressWarnings("unchecked")
-		Series<Header> extensionHeaders = (Series<Header>) jaxRsHeaders
-				.getFirst(HeaderConstants.ATTRIBUTE_HEADERS);
-
-		if (extensionHeaders != null) {
-			Map<String, Object> attributes = new HashMap<String, Object>();
-			attributes.put(HeaderConstants.ATTRIBUTE_HEADERS, extensionHeaders);
-			restletResponse.setAttributes(attributes);
-		}
-	}
-
-	/**
-	 * Copies the headers of the given {@link Response} into the given
-	 * {@link Series}.
-	 * 
-	 * @param restletResponse
-	 *            The response to update. Should contain a
-	 *            {@link Representation} to copy the representation headers from
-	 *            it.
-	 * @return The copied headers.
-	 */
-	public static Series<Header> copyResponseHeaders(Response restletResponse) {
-		Series<Header> headers = new Series<Header>(Header.class);
-		HeaderUtils.addResponseHeaders(restletResponse, headers);
-		HeaderUtils.addEntityHeaders(restletResponse.getEntity(), headers);
-		return headers;
-	}
-
-	/**
-	 * Creates an modifiable Collection with the given Objects in it, and no
-	 * other objects. nulls will be ignored.
-	 * 
-	 * @param objects
-	 * @param <A>
-	 * @return Returns the created list with the given objects in it.
-	 */
-	public static <A> Collection<A> createColl(A... objects) {
-		return createList(objects);
-	}
-
-	/**
-	 * Creates an modifiable List with the given Object in it, and no other
-	 * objects. If the given object is null, than an empty List will returned
-	 * 
-	 * @param objects
-	 * @param <A>
-	 * @return Returns the created list with the given object in it or an empty
-	 *         list, if the given object is null.
-	 */
-	public static <A> List<A> createList(A... objects) {
-		final List<A> list = new ArrayList<A>();
-		final int l = objects.length;
-		for (int i = 0; i < l; i++) {
-			final A o = objects[i];
-			if (o != null) {
-				list.add(o);
-			}
-		}
-		return list;
-	}
-
-	/**
-	 * Creates a map with the given keys and values.
-	 * 
-	 * @param keysAndValues
-	 *            first element is key1, second element value1, third element
-	 *            key2, forth element value2 and so on.
-	 * @return the created Map
-	 */
-	public static Map<String, String> createMap(String... keysAndValues) {
-		final Map<String, String> map = new HashMap<String, String>();
-		for (int i = 0; i < keysAndValues.length; i += 2) {
-			map.put(keysAndValues[i], keysAndValues[i + 1]);
-		}
-		return map;
-	}
-
-	/**
-	 * Creates an modifiable Set with the given Object in it, and no other
-	 * objects. If the given object is null, than an empty Set will returned.
-	 * 
-	 * @param <A>
-	 * @param objects
-	 * @return the created Set
-	 */
-	public static <A> Set<A> createSet(A... objects) {
-		final Set<A> set = new HashSet<A>();
-		final int l = objects.length;
-		for (int i = 0; i < l; i++) {
-			final A o = objects[i];
-			if (o != null) {
-				set.add(o);
-			}
-		}
-		return set;
-	}
-
-	/**
-	 * Checks, if the given class implements the given interface.
-	 * 
-	 * @param clazz
-	 * @param interfaze
-	 * @return true, if the class implements the given interface, otherwise
-	 *         false. if the clazz or interfaze is null, false is returned
-	 */
-	public static boolean doesImplement(Class<?> clazz, Class<?> interfaze) {
-		if (clazz == null || interfaze == null)
-			return false;
-		if (doesImplement(clazz.getSuperclass(), interfaze))
-			return true;
-		for (Class<?> interf : clazz.getInterfaces()) {
-			if (interf.equals(interfaze))
-				return true;
-			if (doesImplement(interf, interfaze))
-				return true;
-		}
-		return false;
-	}
-
-	/**
-	 * Checks, if the given CharSequence ends with the given character.
-	 * 
-	 * @param charSequence
-	 * @param character
-	 * @return true, if the given charSequence ends with the given character,
-	 *         otherwise false.
-	 * @see #notEndsWith(CharSequence, char)
-	 * @see #startsWith(CharSequence, char)
-	 */
-	public static boolean endsWith(CharSequence charSequence, char character) {
-		if (charSequence == null)
-			return false;
-		if (charSequence.length() == 0)
-			return false;
-		return charSequence.charAt(charSequence.length() - 1) == character;
-	}
-
-	/**
-	 * Check if the given objects are equal. Can deal with null references. if
-	 * both elements are null, than the result is true.
-	 * 
-	 * @param object1
-	 * @param object2
-	 * @return true, if the objects are equal.
-	 */
-	public static boolean equals(Object object1, Object object2) {
-		if (object1 == null) {
-			return object2 == null;
-		}
-		return object1.equals(object2);
-	}
-
-	/**
-	 * Converts the given Date into a String. Copied from
-	 * {@link org.restlet.engine.Call}.
-	 * 
-	 * @param date
-	 *            Date to format
-	 * @param cookie
-	 *            if true, using RFC 1036 format, otherwise RFC 1123 format.
-	 * @return The formated date
-	 */
-	public static String formatDate(Date date, boolean cookie) {
-		if (cookie) {
-			return DateUtils.format(date, DateUtils.FORMAT_RFC_1036.get(0));
-		}
-
-		return DateUtils.format(date, DateUtils.FORMAT_RFC_1123.get(0));
-	}
-
-	/**
-	 * Formats the given {@link Set} of {@link Dimension}s to a String for the
-	 * HTTP Vary header.
-	 * 
-	 * @param dimensions
-	 *            the dimensions to format.
-	 * @return the Vary header or null, if dimensions is null or empty.
-	 */
-	public static String formatDimensions(Set<Dimension> dimensions) {
-		return DimensionWriter.write(dimensions);
-	}
-
-	/**
-	 * @param genCompType
-	 * @param forMessage
-	 * @throws NegativeArraySizeException
-	 * @throws ImplementationException
-	 */
-	private static Class<?> getArrayClass(Type genCompType, Type forMessage)
-			throws NegativeArraySizeException, ImplementationException {
-		if (genCompType.equals(Byte.TYPE)) {
-			return (new byte[0]).getClass();
-		}
-		if (genCompType.equals(Short.TYPE)) {
-			return (new short[0]).getClass();
-		}
-		if (genCompType.equals(Integer.TYPE)) {
-			return (new int[0]).getClass();
-		}
-		if (genCompType.equals(Long.TYPE)) {
-			return (new long[0]).getClass();
-		}
-		if (genCompType.equals(Float.TYPE)) {
-			return (new float[0]).getClass();
-		}
-		if (genCompType.equals(Double.TYPE)) {
-			return (new double[0]).getClass();
-		}
-		if (genCompType.equals(Character.TYPE)) {
-			return (new char[0]).getClass();
-		}
-		if (genCompType.equals(Boolean.TYPE)) {
-			return (new boolean[0]).getClass();
-		}
-		if (genCompType instanceof Class<?>) {
-			return Array.newInstance((Class<?>) genCompType, 0).getClass();
-		}
-		throw new ImplementationException("Sorry, could not handle a "
-				+ forMessage.getClass());
-		// LATER could not handle all classes
-	}
-
-	/**
-	 * Returns the character set as String of the given http headers (e.g. from
-	 * a JAX-RS {@link javax.ws.rs.core.Response}).
-	 * 
-	 * @param httpHeaders
-	 *            the JAX-RS {@link javax.ws.rs.core.Response}
-	 * @param defaultCs
-	 *            the character set to return, if no one could be found.
-	 * @return the Restlet {@link CharacterSet} of the given http headers, or
-	 *         the given defaultCs as String if the header "Content-Type" is not
-	 *         available or has no parameter "charset". Returns only null, if
-	 *         the given defaultCs is null.
-	 * @see #getSupportedCharSet(MultivaluedMap)
-	 */
-	public static String getCharsetName(
-			MultivaluedMap<String, Object> httpHeaders, CharacterSet defaultCs) {
-		String result = null;
-		CharacterSet charSet = null;
-		final Object contentType = httpHeaders.getFirst(CONTENT_TYPE);
-
-		if (contentType == null) {
-			charSet = defaultCs;
-		} else {
-			charSet = ContentType.readCharacterSet(contentType.toString());
-
-			if (charSet == null) {
-				charSet = defaultCs;
-			}
-		}
-
-		if (charSet != null) {
-			result = charSet.getName();
-		}
-
-		return result;
-	}
-
-	/**
-	 * Returns the first element of the given collection. Throws an exception if
-	 * the collection is empty.
-	 * 
-	 * @param coll
-	 * @param <A>
-	 * @return Returns the first Element of the collection
-	 * @throws NoSuchElementException
-	 *             If the collection is empty.
-	 */
-	public static <A> A getFirstElement(Collection<A> coll)
-			throws NoSuchElementException {
-		if (coll.isEmpty()) {
-			throw new NoSuchElementException(
-					"The Collection is empty; you can't get the first element of it.");
-		}
-
-		if (coll instanceof LinkedList<?>) {
-			return ((LinkedList<A>) coll).getFirst();
-		}
-
-		if (coll instanceof List<?>) {
-			return ((List<A>) coll).get(0);
-		}
-
-		return coll.iterator().next();
-	}
-
-	/**
-	 * Returns the first element of the given {@link Iterable}. Throws an
-	 * exception if the {@link Iterable} is empty.
-	 * 
-	 * @param coll
-	 * @param <A>
-	 * @return Returns the first Element of the collection
-	 * @throws NoSuchElementException
-	 *             If the collection is empty
-	 */
-	public static <A> A getFirstElement(Iterable<A> coll)
-			throws NoSuchElementException {
-		if (coll instanceof LinkedList<?>) {
-			return ((LinkedList<A>) coll).getFirst();
-		}
-
-		if (coll instanceof List<?>) {
-			return ((List<A>) coll).get(0);
-		}
-
-		return coll.iterator().next();
-	}
-
-	/**
-	 * Returns the first element of the {@link List}. Throws an exception if the
-	 * list is empty.
-	 * 
-	 * @param list
-	 * @param <A>
-	 * @return Returns the first Element of the collection
-	 * @throws IndexOutOfBoundsException
-	 *             If the list is empty
-	 */
-	public static <A> A getFirstElement(List<A> list)
-			throws IndexOutOfBoundsException {
-		if (list.isEmpty()) {
-			throw new IndexOutOfBoundsException(
-					"The Collection is empty; you can't get the first element of it.");
-		}
-
-		if (list instanceof LinkedList<?>) {
-			return ((LinkedList<A>) list).getFirst();
-		}
-
-		return list.get(0);
-	}
-
-	/**
-	 * Returns the first element of the given {@link Iterable}. Returns null, if
-	 * the {@link Iterable} is empty.
-	 * 
-	 * @param coll
-	 * @param <A>
-	 * @return the first element of the collection, or null if the iterable is
-	 *         empty.
-	 */
-	public static <A> A getFirstElementOrNull(Iterable<A> coll) {
-		if (coll instanceof LinkedList<?>) {
-			final LinkedList<A> linkedList = ((LinkedList<A>) coll);
-			if (linkedList.isEmpty()) {
-				return null;
-			}
-			return linkedList.getFirst();
-		}
-
-		if (coll instanceof List<?>) {
-			final List<A> list = ((List<A>) coll);
-			if (list.isEmpty()) {
-				return null;
-			}
-			return list.get(0);
-		}
-
-		if (coll instanceof Collection<?>) {
-			if (((Collection<A>) coll).isEmpty()) {
-				return null;
-			}
-		}
-
-		return coll.iterator().next();
-	}
-
-	/**
-	 * Returns the first entry of the given {@link Map}. Throws an exception if
-	 * the Map is empty.
-	 * 
-	 * @param map
-	 * @param <K>
-	 * @param <V>
-	 * @return the first entry of the given {@link Map}.
-	 * @throws NoSuchElementException
-	 *             If the map is empty.
-	 */
-	public static <K, V> Map.Entry<K, V> getFirstEntry(Map<K, V> map)
-			throws NoSuchElementException {
-		return map.entrySet().iterator().next();
-	}
-
-	/**
-	 * Returns the key of the first entry of the given {@link Map}. Throws an
-	 * exception if the Map is empty.
-	 * 
-	 * @param map
-	 * @param <K>
-	 * @param <V>
-	 * @return the key of the first entry of the given {@link Map}.
-	 * @throws NoSuchElementException
-	 *             If the map is empty.
-	 */
-	public static <K, V> K getFirstKey(Map<K, V> map)
-			throws NoSuchElementException {
-		return map.keySet().iterator().next();
-	}
-
-	/**
-	 * Returns the value of the first entry of the given {@link Map}. Throws an
-	 * exception if the Map is empty.
-	 * 
-	 * @param map
-	 * @param <K>
-	 * @param <V>
-	 * @return the value of the first entry of the given {@link Map}.
-	 * @throws NoSuchElementException
-	 *             If the map is empty.
-	 */
-	public static <K, V> V getFirstValue(Map<K, V> map)
-			throws NoSuchElementException {
-		return map.values().iterator().next();
-	}
-
-	/**
-	 * 
-	 * @param clazz
-	 *            The class which implemented interface should be checked.
-	 * @param implInterface
-	 *            the interface from which the generic type should be returned.
-	 * @return the type parameter of the given class.
-	 */
-	public static Class<?> getGenericClass(Class<?> clazz,
-			Class<?> implInterface) {
-		if (clazz == null)
-			throw new IllegalArgumentException("The class must not be null");
-		if (implInterface == null)
-			throw new IllegalArgumentException(
-					"The interface to b eimplemented must not be null");
-		return getGenericClass(clazz, implInterface, null);
-	}
-
-	private static Class<?> getGenericClass(Class<?> clazz,
-			Class<?> implInterface, Type[] gsatp) {
-		for (Type ifGenericType : clazz.getGenericInterfaces()) {
-			if (!(ifGenericType instanceof ParameterizedType)) {
-				continue;
-			}
-			final ParameterizedType pt = (ParameterizedType) ifGenericType;
-			Type ptRawType = pt.getRawType();
-			if (ptRawType == null)
-				continue;
-			if (!ptRawType.equals(implInterface))
-				continue;
-			final Type[] atps = pt.getActualTypeArguments();
-			if (atps == null || atps.length == 0)
-				continue;
-			final Type atp = atps[0];
-			if (atp instanceof Class<?>) {
-				return (Class<?>) atp;
-			}
-			if (atp instanceof ParameterizedType) {
-				final Type rawType = ((ParameterizedType) atp).getRawType();
-				if (rawType instanceof Class<?>) {
-					return (Class<?>) rawType;
-				}
-			}
-			if (atp instanceof TypeVariable<?>) {
-				TypeVariable<?> tv = (TypeVariable<?>) atp;
-				String name = tv.getName();
-				if (name == null)
-					continue;
-				// clazz = AbstractProvider
-				// implInterface = MessageBodyReader
-				// name = "T"
-				// pt = MessageBodyReader<T>
-				for (int i = 0; i < atps.length; i++) {
-					TypeVariable<?> tv2 = (TypeVariable<?>) atps[i];
-					String tv2Name = tv2.getName();
-					if (tv2Name == null)
-						continue;
-					if (tv2Name.equals(name)) {
-						Type gsatpn = gsatp[i];
-						if (gsatpn instanceof Class<?>) {
-							return (Class<?>) gsatpn;
-						}
-						if (gsatpn instanceof ParameterizedType) {
-							final Type rawType = ((ParameterizedType) gsatpn)
-									.getRawType();
-							if (rawType instanceof Class<?>)
-								return (Class<?>) rawType;
-							throw new ImplementationException(
-									"Sorry, don't know how to return the class here");
-						}
-						if (gsatpn instanceof GenericArrayType) {
-							Type genCompType = ((GenericArrayType) gsatpn)
-									.getGenericComponentType();
-							return getArrayClass(genCompType, gsatpn);
-						}
-						// if(gsatpn instanceof TypeVariable) {
-						// TypeVariable<Class<?>> tvn = (TypeVariable)gsatpn;
-						// Class<?> cl = tvn.getGenericDeclaration();
-						// Type[] boulds = tvn.getBounds();
-						// cl.toString();
-						// }
-						// throw new
-						// ImplementationException("Sorry, could not handle a "
-						// +gsatpn.getClass());
-					}
-				}
-			}
-		}
-		Class<?> superClass = clazz.getSuperclass();
-		Type genericSuperClass = clazz.getGenericSuperclass();
-
-		if ((genericSuperClass instanceof Class<?>)) {
-			if (!implInterface.isAssignableFrom((Class<?>) genericSuperClass)) {
-				// if the superclass doesn't implemented the
-				// required interface, give up here ...
-				return null;
-			}
-		}
-
-		// ... otherwise, obtain type arguments from
-		// superclass if it's a parameterized type ...
-		if ((gsatp == null) && (genericSuperClass instanceof ParameterizedType)) {
-			// LATER this is a hack
-			gsatp = ((ParameterizedType) genericSuperClass)
-					.getActualTypeArguments();
-		}
-
-		// ... or make a recursion for a non-parameterized superclass.
-		if (superClass != null)
-			return getGenericClass(superClass, implInterface, gsatp);
-
-		return null;
-	}
-
-	/**
-	 * Example: in List&lt;String&gt; -&gt; out: String.class
-	 * 
-	 * @param genericType
-	 * @return otherwise null
-	 */
-	public static Class<?> getGenericClass(Type genericType) {
-		if (!(genericType instanceof ParameterizedType)) {
-			return null;
-		}
-		final ParameterizedType pt = (ParameterizedType) genericType;
-		Type[] actualTypeArguments = pt.getActualTypeArguments();
-		if (actualTypeArguments == null || actualTypeArguments.length == 0)
-			return null;
-		final Type atp = actualTypeArguments[0];
-		if (atp instanceof Class<?>) {
-			return (Class<?>) atp;
-		}
-		if (atp instanceof ParameterizedType) {
-			final Type rawType = ((ParameterizedType) atp).getRawType();
-			if (rawType instanceof Class<?>) {
-				return (Class<?>) rawType;
-			}
-
-			return null;
-		}
-		return null;
-	}
-
-	/**
-	 * Returns the HTTP headers of the Restlet {@link Request} as {@link Series}
-	 * .
-	 * 
-	 * @param request
-	 * @return Returns the HTTP headers of the Request.
-	 */
-	@SuppressWarnings("unchecked")
-	public static Series<Header> getHttpHeaders(Request request) {
-		Series<Header> headers = (Series<Header>) request.getAttributes().get(
-				HeaderConstants.ATTRIBUTE_HEADERS);
-
-		if (headers == null) {
-			headers = new Series<Header>(Header.class);
-			request.getAttributes().put(HeaderConstants.ATTRIBUTE_HEADERS,
-					headers);
-		}
-
-		return headers;
-	}
-
-	/**
-	 * Returns the HTTP headers of the Restlet {@link Response} as
-	 * {@link Series}.
-	 * 
-	 * @param response
-	 * @return Returns the HTTP headers of the Response.
-	 */
-	@SuppressWarnings("unchecked")
-	public static Series<Header> getHttpHeaders(Response response) {
-		Series<Header> headers = (Series<Header>) response.getAttributes().get(
-				HeaderConstants.ATTRIBUTE_HEADERS);
-
-		if (headers == null) {
-			headers = new Series<Header>(Header.class);
-			response.getAttributes().put(HeaderConstants.ATTRIBUTE_HEADERS,
-					headers);
-		}
-
-		return headers;
-	}
-
-	/**
-	 * Returns the request headers as {@link MultivaluedMap}.
-	 * 
-	 * @param request
-	 * @return the request headers as {@link MultivaluedMap}.
-	 */
-	public static MultivaluedMap<String, String> getJaxRsHttpHeaders(
-			Request request) {
-		final Map<String, Object> attrsOfRequ = request.getAttributes();
-		@SuppressWarnings("unchecked")
-		MultivaluedMap<String, String> headers = (MultivaluedMap<String, String>) attrsOfRequ
-				.get(ORG_RESTLET_EXT_JAXRS_HTTP_HEADERS);
-
-		if (headers == null) {
-			headers = UnmodifiableMultivaluedMap.getFromSeries(
-					getHttpHeaders(request), false);
-			attrsOfRequ.put(ORG_RESTLET_EXT_JAXRS_HTTP_HEADERS, headers);
-		}
-
-		return headers;
-	}
-
-	/**
-	 * Returns the last element of the given {@link Iterable}. Throws an
-	 * exception if the given iterable is empty.
-	 * 
-	 * @param iterable
-	 * @param <A>
-	 * @return Returns the last element of the {@link Iterable}
-	 * @throws IndexOutOfBoundsException
-	 *             If the {@link Iterable} is a {@link List} and its is empty.
-	 * @throws NoSuchElementException
-	 *             If the {@link Iterable} is empty and the {@link Iterable} is
-	 *             not a {@link List}.
-	 */
-	public static <A> A getLastElement(Iterable<A> iterable)
-			throws IndexOutOfBoundsException, NoSuchElementException {
-		if (iterable instanceof LinkedList<?>) {
-			return ((LinkedList<A>) iterable).getLast();
-		}
-
-		if (iterable instanceof List<?>) {
-			final List<A> list = ((List<A>) iterable);
-			return list.get(list.size() - 1);
-		}
-
-		return getLastElement(iterable.iterator());
-	}
-
-	/**
-	 * Returns the last element of the given {@link Iterator}. Throws an
-	 * exception if the given iterator is empty.
-	 * 
-	 * @param iter
-	 * @param <A>
-	 * @return Returns the last element of the {@link Iterator}.
-	 * @throws NoSuchElementException
-	 *             If the {@link Iterator} is empty.
-	 */
-	public static <A> A getLastElement(Iterator<A> iter)
-			throws NoSuchElementException {
-		A e = iter.next();
-		while (iter.hasNext()) {
-			e = iter.next();
-		}
-		return e;
-	}
-
-	/**
-	 * Returns the last element of the given {@link List}. Throws an exception
-	 * if the given list is empty.
-	 * 
-	 * @param list
-	 * @param <A>
-	 * @return Returns the last element of the list
-	 * @throws IndexOutOfBoundsException
-	 *             If the list is empty
-	 */
-	public static <A> A getLastElement(List<A> list)
-			throws IndexOutOfBoundsException {
-		if (list instanceof LinkedList<?>) {
-			return ((LinkedList<A>) list).getLast();
-		}
-
-		return list.get(list.size() - 1);
-	}
-
-	/**
-	 * Returns the last element of the given {@link Iterable}, or null, if the
-	 * iterable is empty. Returns null, if the iterable is empty.
-	 * 
-	 * @param iterable
-	 * @param <A>
-	 * @return Returns the last Element of the {@link Iterable}, or null if it
-	 *         is empty.
-	 */
-	public static <A> A getLastElementOrNull(Iterable<A> iterable) {
-		if (iterable instanceof LinkedList<?>) {
-			final LinkedList<A> linkedList = ((LinkedList<A>) iterable);
-			if (linkedList.isEmpty()) {
-				return null;
-			}
-			return linkedList.getLast();
-		}
-
-		if (iterable instanceof List<?>) {
-			final List<A> list = ((List<A>) iterable);
-			if (list.isEmpty()) {
-				return null;
-			}
-			return list.get(list.size() - 1);
-		}
-
-		if (iterable instanceof Collection<?>) {
-			if (((Collection<A>) iterable).isEmpty()) {
-				return null;
-			}
-		}
-
-		return getLastElementOrNull(iterable.iterator());
-	}
-
-	/**
-	 * Returns the last element of the given {@link Iterator}, or null, if the
-	 * iterator is empty. Returns null, if the iterator is empty.
-	 * 
-	 * @param iter
-	 * @param <A>
-	 * @return Returns the last Element of the {@link Iterator}.
-	 */
-	public static <A> A getLastElementOrNull(Iterator<A> iter) {
-		A e = null;
-		while (iter.hasNext()) {
-			e = iter.next();
-		}
-		return e;
-	}
-
-	/**
-	 * Returns the Restlet {@link MediaType} of the given http headers (e.g.
-	 * from a JAX-RS {@link javax.ws.rs.core.Response}).
-	 * 
-	 * @param httpHeaders
-	 *            the JAX-RS {@link javax.ws.rs.core.Response}
-	 * @return the Restlet {@link MediaType} of the given http headers, or null,
-	 *         if the header "Content-Type" is not available.
-	 */
-	public static MediaType getMediaType(
-			MultivaluedMap<String, Object> httpHeaders) {
-		final Object contentType = httpHeaders.getFirst(CONTENT_TYPE);
-		if (contentType == null) {
-			return null;
-		}
-		if (contentType instanceof MediaType) {
-			return (MediaType) contentType;
-		}
-		if (contentType instanceof javax.ws.rs.core.MediaType) {
-			return Converter
-					.toRestletMediaType((javax.ws.rs.core.MediaType) contentType);
-		}
-		return ContentType.readMediaType(contentType.toString());
-	}
-
-	/**
-	 * Returns all public {@link Method}s of the class with the given name
-	 * (case-sensitive)
-	 * 
-	 * @param clazz
-	 *            The {@link Class} to search the {@link Method}s.
-	 * @param methodName
-	 *            The name of the {@link Method} to search.
-	 * @return Returns a {@link Collection} all of {@link Method}s with the
-	 *         given name. Never returns null. If no methods are found an empty
-	 *         Collection will be returned. The method {@link Iterator#remove()}
-	 *         of this collection is supported.
-	 * @throws IllegalArgumentException
-	 *             if the clazz or the method name is null.
-	 */
-	public static Collection<Method> getMethodsByName(Class<?> clazz,
-			String methodName) throws IllegalArgumentException {
-		if (clazz == null) {
-			throw new IllegalArgumentException("The class must not be null");
-		}
-		if (methodName == null) {
-			throw new IllegalArgumentException(
-					"The method name must not be null");
-		}
-		final Collection<Method> methods = new ArrayList<Method>(2);
-		for (final Method method : clazz.getMethods()) {
-			if (method.getName().equals(methodName)) {
-				methods.add(method);
-			}
-		}
-		return methods;
-	}
-
-	/**
-	 * Returns the only element of the list, or null, if the List is null or
-	 * empty.
-	 * 
-	 * @param <A>
-	 * @param list
-	 *            a List with at most one element
-	 * @return The element of the List, or null, if there is no element.
-	 * @throws IllegalArgumentException
-	 *             if the list contains more than one element.
-	 */
-	public static <A> A getOnlyElement(Collection<A> list)
-			throws IllegalArgumentException {
-		if (list == null) {
-			return null;
-		}
-
-		if (list.isEmpty()) {
-			return null;
-		}
-
-		if (list.size() > 1) {
-			throw new IllegalArgumentException(
-					"The list must have exactly one element");
-		}
-
-		if (list instanceof List<?>) {
-			return ((List<A>) list).get(0);
-		}
-
-		return list.iterator().next();
-	}
-
-	/**
-	 * Returns the Name of the only element of the list of the given Metadata.
-	 * Returns null, if the list is empty or null.
-	 * 
-	 * @param metadatas
-	 * @return the name of the Metadata
-	 * @see #getOnlyElement(List)
-	 */
-	public static String getOnlyMetadataName(List<? extends Metadata> metadatas) {
-		final Metadata metadata = getOnlyElement(metadatas);
-		if (metadata == null) {
-			return null;
-		}
-		return metadata.getName();
-	}
-
-	/**
-	 * Returns the &#64;{@link Path} annotation of the given root resource
-	 * class.
-	 * 
-	 * @param jaxRsClass
-	 *            the root resource class.
-	 * @return the &#64;{@link Path} annotation of the given root resource
-	 *         class.
-	 * @throws MissingAnnotationException
-	 *             if the path annotation is missing
-	 * @throws IllegalArgumentException
-	 *             if the jaxRsClass is null.
-	 */
-	public static Path getPathAnnotation(Class<?> jaxRsClass)
-			throws MissingAnnotationException, IllegalArgumentException {
-		if (jaxRsClass == null) {
-			throw new IllegalArgumentException(
-					"The jaxRsClass must not be null");
-		}
-		Path path = jaxRsClass.getAnnotation(Path.class);
-=======
     /**
      * The default character set to be used, if no character set is given.
      */
@@ -2294,7 +1197,6 @@
                     "The jaxRsClass must not be null");
         }
         Path path = jaxRsClass.getAnnotation(Path.class);
->>>>>>> 6a90df1f
         if (path == null) {
             Class<?>[] interfaces = jaxRsClass.getInterfaces();
             for (int i = 0; (path == null) && i < interfaces.length; i++) {
