package org.restlet.ext.apispark.internal.utils;

import java.io.IOException;
import java.io.PrintStream;
<<<<<<< HEAD
import java.util.ArrayList;
import java.util.Arrays;
import java.util.Collection;
import java.util.Collections;
import java.util.Comparator;
import java.util.HashMap;
import java.util.HashSet;
import java.util.List;
import java.util.Map;
import java.util.Map.Entry;
=======
import java.lang.reflect.InvocationTargetException;
import java.util.Collections;
import java.util.Comparator;
import java.util.logging.Level;
>>>>>>> 47bb64c9
import java.util.logging.Logger;

import org.restlet.Application;
import org.restlet.Context;
import org.restlet.data.ChallengeScheme;
import org.restlet.data.MediaType;
import org.restlet.ext.apispark.internal.model.Definition;
import org.restlet.ext.apispark.internal.model.Operation;
import org.restlet.ext.apispark.internal.model.Representation;
import org.restlet.ext.apispark.internal.model.Resource;
import org.restlet.ext.apispark.internal.model.Response;
import org.restlet.ext.apispark.internal.model.Section;
import org.restlet.resource.ClientResource;
import org.restlet.resource.ResourceException;

/**
 * Tools library.
 * 
 * @author Thierry Boileau
 */
public class IntrospectionUtils {

<<<<<<< HEAD
    private static List<String> STRATEGIES = Arrays.asList("add", "reset");


    /**
     * Indicates if the given value is either null or empty.
     *
=======
    /** Internal logger. */
    private static Logger LOGGER = Context.getCurrentLogger();

    /**
     * Returns an instance of what must be a subclass of {@link Application}.
     * Returns null in case of errors.
     * 
     * @param className
     *            The name of the application class.
     * @return An instance of what must be a subclass of {@link Application}.
     */
    public static javax.ws.rs.core.Application getApplication(String className) {
        javax.ws.rs.core.Application result = null;

        if (className == null) {
            return result;
        }

        Class<?> clazz = null;
        try {
            clazz = Class.forName(className);
            if (javax.ws.rs.core.Application.class.isAssignableFrom(clazz)) {
                result = (javax.ws.rs.core.Application) clazz.getConstructor()
                        .newInstance();
            } else {
                LOGGER.log(Level.SEVERE, className
                        + " does not seem to be a valid subclass of "
                        + Application.class.getName() + " class.");
            }
        } catch (ClassNotFoundException e) {
            LOGGER.log(Level.SEVERE, "Cannot locate the application class.", e);
        } catch (InstantiationException e) {
            LOGGER.log(Level.SEVERE,
                    "Cannot instantiate the application class.", e);
        } catch (IllegalAccessException e) {
            LOGGER.log(Level.SEVERE,
                    "Cannot instantiate the application class.", e);
        } catch (IllegalArgumentException e) {
            LOGGER.log(
                    Level.SEVERE,
                    "Check that the application class has an empty constructor.",
                    e);
        } catch (InvocationTargetException e) {
            LOGGER.log(Level.SEVERE,
                    "Cannot instantiate the application class.", e);
        } catch (NoSuchMethodException e) {
            LOGGER.log(
                    Level.SEVERE,
                    "Check that the application class has an empty constructor.",
                    e);
        } catch (SecurityException e) {
            LOGGER.log(Level.SEVERE,
                    "Cannot instantiate the application class.", e);
        }

        return result;
    }

    /**
     * Indicates if the given value is either null or empty.
     * 
>>>>>>> 47bb64c9
     * @param value
     *            The value.
     * @return True if the value is either null or empty.
     */
    public static boolean isEmpty(String value) {
        return value == null || value.isEmpty();
    }

    /**
     * Displays an option and its description to the console.
     * 
     * @param o
     *            The console stream.
     * @param option
     *            The option.
     * @param strings
     *            The option's description.
     */
    public static void printOption(PrintStream o, String option,
            String... strings) {
        printSentence(o, 7, option);
        printSentence(o, 14, strings);
    }

    /**
     * Formats a list of Strings by lines of 80 characters maximul, and displays
     * it to the console.
     * 
     * @param o
     *            The console.
     * @param shift
     *            The number of characters to shift the list of strings on the
     *            left.
     * @param strings
     *            The list of Strings to display.
     */
    public static void printSentence(PrintStream o, int shift,
            String... strings) {
        int blockLength = 800 - shift - 1;
        String tab = "";
        for (int i = 0; i < shift; i++) {
            tab = tab.concat(" ");
        }
        StringBuilder sb = new StringBuilder();
        for (int i = 0; i < strings.length; i++) {
            if (i > 0) {
                sb.append(" ");
            }
            sb.append(strings[i]);
        }
        String sentence = sb.toString().replace("\n", "\n" + tab);
        // Cut in slices
        int index = 0;
        while (index < (sentence.length() - 1)) {
            o.print(tab);
            int length = Math.min(index + blockLength, sentence.length() - 1);
            if ((length - index) < blockLength) {
                o.println(sentence.substring(index));
                index = length + 1;
            } else if (sentence.charAt(length) == ' ') {
                o.println(sentence.substring(index, length));
                index = length + 1;
            } else {
                length = sentence.substring(index, length - 1).lastIndexOf(' ');
                if (length != -1) {
                    o.println(sentence.substring(index, index + length));
                    index += length + 1;
                } else {
                    length = sentence.substring(index).indexOf(' ');
                    if (length != -1) {
                        o.println(sentence.substring(index, index + length));
                        index += length + 1;
                    } else {
                        o.println(sentence.substring(index));
                        index = sentence.length();
                    }
                }
            }
        }
    }

    /**
     * Displays a list of String to the console.
     * 
     * @param o
     *            The console stream.
     * @param strings
     *            The list of Strings to display.
     */
    public static void printSentence(PrintStream o, String... strings) {
        printSentence(o, 7, strings);
    }

    /**
     * Displays the command line.
     * 
     * @param o
     *            The console stream.
     * @param clazz
     *            The main class.
     * @param command
     *            The command line.
     */
    public static void printSynopsis(PrintStream o, Class<?> clazz,
            String command) {
        printSentence(o, 7, clazz.getName(), command);
    }

    public static void sendDefinition(Definition definition,
            String descriptorId, String versionId, String ulogin, String upwd,
            String serviceUrl, String updateStrategy, boolean create,
            boolean newVersion, Logger LOGGER) {

        sortDefinition(definition);
        try {
            ClientResource cr = new ClientResource(serviceUrl);
            cr.setChallengeResponse(ChallengeScheme.HTTP_BASIC, ulogin, upwd);
            cr.addQueryParameter("type", "rwadef");

            if (create) {
                cr.addSegment("apis").addSegment("");
                LOGGER.info("Create a new descriptor");
                cr.post(definition, MediaType.APPLICATION_JSON);
            } else if (newVersion) {
                cr.addSegment("apis").addSegment(descriptorId)
                        .addSegment("versions").addSegment("");
                LOGGER.info("Create a new version of the descriptor "
                        + descriptorId);
                cr.post(definition, MediaType.APPLICATION_JSON);
            } else if (STRATEGIES.contains(updateStrategy)) {
                cr.addSegment("apis").addSegment(descriptorId)
                        .addSegment("versions").addSegment(versionId)
                        .addSegment("");
                LOGGER.info("Update version " + versionId + " of descriptor "
                        + descriptorId + " with strategy " + updateStrategy);
                cr.addQueryParameter("strategy", updateStrategy);
                if (STRATEGIES.contains(updateStrategy)) {
                    cr.put(definition, MediaType.APPLICATION_JSON);
                } else {
                    LOGGER.severe("The strategy: "
                            + updateStrategy
                            + " is not available. Use parameter --help for help.");
                }
            } else {
                LOGGER.severe("The information you gave is not understandable. Use parameter --help for help.");
            }

            LOGGER.fine("Display result");
            System.out.println("Process successfully achieved.");
            // This is not printed by a logger which may be muted.
            if (cr.getResponseEntity() != null
                    && cr.getResponseEntity().isAvailable()) {
                try {
                    cr.getResponseEntity().write(System.out);
                    System.out.println();
                } catch (IOException e) {
                    // [PENDING] analysis
                    LOGGER.warning("Request successfully achieved by the server, but it's response cannot be printed");
                }
            }
            if (cr.getLocationRef() != null) {
                System.out
                        .println("Your Web API documentation is accessible at this URL: "
                                + cr.getLocationRef());
            }
        } catch (ResourceException e) {
            // TODO Should we detail by status?
            if (e.getStatus().isConnectorError()) {
                LOGGER.severe("Cannot reach the remote service, could you check your network connection?");
                LOGGER.severe("Could you check that the following service is up? "
                        + serviceUrl);
            } else if (e.getStatus().isClientError()) {
                LOGGER.severe("Check that you provide valid credentials, or valid service url.");
            } else if (e.getStatus().isServerError()) {
                LOGGER.severe("The server side encounters some issues, please try later.");
            }
        }
    }

    /**
     * Sorts the sections, representations and resources alphabetically in the
     * given RWADef definition
     * 
     * @param definition
     *            The RWADef definition
     */
    public static void sortDefinition(Definition definition) {
        Collections.sort(definition.getContract().getSections(),
                new Comparator<Section>() {

                    @Override
                    public int compare(Section o1, Section o2) {
                        return o1.getName().compareTo(o2.getName());
                    }

                });
        Collections.sort(definition.getContract().getRepresentations(),
                new Comparator<Representation>() {

                    @Override
                    public int compare(Representation o1, Representation o2) {
                        return o1.getIdentifier().compareTo(o2.getIdentifier());
                    }

                });
        Collections.sort(definition.getContract().getResources(),
                new Comparator<Resource>() {

                    @Override
                    public int compare(Resource o1, Resource o2) {
                        return o1.getResourcePath().compareTo(
                                o2.getResourcePath());
                    }

                });
    }

    public static void updateRepresentationsSectionsFromResources(
            Definition definition) {
        Map<Resource, Collection<String>> resourcesLinks = new HashMap<Resource, Collection<String>>();
        Map<Representation, Collection<String>> representationsSections = new HashMap<Representation, Collection<String>>();
        for (Resource resource : definition.getContract().getResources()) {
            Collection<String> representations = new HashSet<String>();
            for (Operation operation : resource.getOperations()) {
                if (operation.getInputPayLoad() != null
                        && operation.getInputPayLoad().getType() != null) {
                    representations.add(operation.getInputPayLoad().getType());
                }
                for (Response response : operation.getResponses()) {
                    if (response.getOutputPayLoad() != null
                            && response.getOutputPayLoad().getType() != null) {
                        representations.add(response.getOutputPayLoad()
                                .getType());
                    }
                }
            }
            resourcesLinks.put(resource, representations);
        }

        for (Entry<Resource, Collection<String>> entry : resourcesLinks
                .entrySet()) {
            for (String representationIdentifier : entry.getValue()) {
                Representation representation = definition.getContract()
                        .getRepresentation(representationIdentifier);

                //primitives types are not present in representations list
                if (representation != null) {
                    if (representationsSections.get(representation) != null) {
                        representationsSections.get(representation).addAll(
                                entry.getKey().getSections());
                    } else {
                        Collection<String> representationSections = new HashSet<String>();
                        representationSections.addAll(representation.getSections());
                        representationSections.addAll(entry.getKey().getSections());
                        representationsSections.put(representation,
                                representationSections);
                    }
                }
            }
        }

        for (Entry<Representation, Collection<String>> entry : representationsSections
                .entrySet()) {
            entry.getKey().setSections(new ArrayList<String>(entry.getValue()));
        }
    }
}<|MERGE_RESOLUTION|>--- conflicted
+++ resolved
@@ -2,7 +2,6 @@
 
 import java.io.IOException;
 import java.io.PrintStream;
-<<<<<<< HEAD
 import java.util.ArrayList;
 import java.util.Arrays;
 import java.util.Collection;
@@ -13,16 +12,8 @@
 import java.util.List;
 import java.util.Map;
 import java.util.Map.Entry;
-=======
-import java.lang.reflect.InvocationTargetException;
-import java.util.Collections;
-import java.util.Comparator;
-import java.util.logging.Level;
->>>>>>> 47bb64c9
 import java.util.logging.Logger;
 
-import org.restlet.Application;
-import org.restlet.Context;
 import org.restlet.data.ChallengeScheme;
 import org.restlet.data.MediaType;
 import org.restlet.ext.apispark.internal.model.Definition;
@@ -41,76 +32,11 @@
  */
 public class IntrospectionUtils {
 
-<<<<<<< HEAD
     private static List<String> STRATEGIES = Arrays.asList("add", "reset");
 
-
     /**
      * Indicates if the given value is either null or empty.
-     *
-=======
-    /** Internal logger. */
-    private static Logger LOGGER = Context.getCurrentLogger();
-
-    /**
-     * Returns an instance of what must be a subclass of {@link Application}.
-     * Returns null in case of errors.
-     * 
-     * @param className
-     *            The name of the application class.
-     * @return An instance of what must be a subclass of {@link Application}.
-     */
-    public static javax.ws.rs.core.Application getApplication(String className) {
-        javax.ws.rs.core.Application result = null;
-
-        if (className == null) {
-            return result;
-        }
-
-        Class<?> clazz = null;
-        try {
-            clazz = Class.forName(className);
-            if (javax.ws.rs.core.Application.class.isAssignableFrom(clazz)) {
-                result = (javax.ws.rs.core.Application) clazz.getConstructor()
-                        .newInstance();
-            } else {
-                LOGGER.log(Level.SEVERE, className
-                        + " does not seem to be a valid subclass of "
-                        + Application.class.getName() + " class.");
-            }
-        } catch (ClassNotFoundException e) {
-            LOGGER.log(Level.SEVERE, "Cannot locate the application class.", e);
-        } catch (InstantiationException e) {
-            LOGGER.log(Level.SEVERE,
-                    "Cannot instantiate the application class.", e);
-        } catch (IllegalAccessException e) {
-            LOGGER.log(Level.SEVERE,
-                    "Cannot instantiate the application class.", e);
-        } catch (IllegalArgumentException e) {
-            LOGGER.log(
-                    Level.SEVERE,
-                    "Check that the application class has an empty constructor.",
-                    e);
-        } catch (InvocationTargetException e) {
-            LOGGER.log(Level.SEVERE,
-                    "Cannot instantiate the application class.", e);
-        } catch (NoSuchMethodException e) {
-            LOGGER.log(
-                    Level.SEVERE,
-                    "Check that the application class has an empty constructor.",
-                    e);
-        } catch (SecurityException e) {
-            LOGGER.log(Level.SEVERE,
-                    "Cannot instantiate the application class.", e);
-        }
-
-        return result;
-    }
-
-    /**
-     * Indicates if the given value is either null or empty.
-     * 
->>>>>>> 47bb64c9
+     * 
      * @param value
      *            The value.
      * @return True if the value is either null or empty.
@@ -356,15 +282,17 @@
                 Representation representation = definition.getContract()
                         .getRepresentation(representationIdentifier);
 
-                //primitives types are not present in representations list
+                // primitives types are not present in representations list
                 if (representation != null) {
                     if (representationsSections.get(representation) != null) {
                         representationsSections.get(representation).addAll(
                                 entry.getKey().getSections());
                     } else {
                         Collection<String> representationSections = new HashSet<String>();
-                        representationSections.addAll(representation.getSections());
-                        representationSections.addAll(entry.getKey().getSections());
+                        representationSections.addAll(representation
+                                .getSections());
+                        representationSections.addAll(entry.getKey()
+                                .getSections());
                         representationsSections.put(representation,
                                 representationSections);
                     }
