--- conflicted
+++ resolved
@@ -50,16 +50,11 @@
     /** Textual description of this response. */
     private String description;
 
-<<<<<<< HEAD
-    /** Custom content of the body if any. */
-    private PayLoad entity;
-=======
     /**
-     * Custom content of the body if any.
-     * Could be null if the response is of type "204 - No Content"
+     * Custom content of the body if any. Could be null if the response is of
+     * type "204 - No Content"
      */
-    private Entity entity;
->>>>>>> eb6f19ef
+    private PayLoad outputPayLoad;
 
     /** Status message of the response. */
     private String message;
@@ -86,8 +81,8 @@
         return description;
     }
 
-    public PayLoad getEntity() {
-        return entity;
+    public PayLoad getOutputPayLoad() {
+        return outputPayLoad;
     }
 
     public String getMessage() {
@@ -106,8 +101,8 @@
         this.description = description;
     }
 
-    public void setEntity(PayLoad entity) {
-        this.entity = entity;
+    public void setOutputPayLoad(PayLoad outputPayLoad) {
+        this.outputPayLoad = outputPayLoad;
     }
 
     public void setMessage(String message) {
