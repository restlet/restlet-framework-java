--- conflicted
+++ resolved
@@ -181,14 +181,10 @@
                 }
 
                 // Get in representation
-<<<<<<< HEAD
                 PayLoad inRepr = operation.getInputPayLoad();
-=======
-                Entity inRepr = operation.getInRepresentation();
-
->>>>>>> eb6f19ef
                 if (inRepr != null) {
-                    Representation representation = definition.getContract().getRepresentation(inRepr.getType());
+                    Representation representation = definition.getContract()
+                            .getRepresentation(inRepr.getType());
 
                     ropd = new ResourceOperationParameterDeclaration();
                     ropd.setParamType("body");
@@ -209,7 +205,7 @@
                 PayLoad outRepr = null;
                 for (Response response : operation.getResponses()) {
                     if (Status.isSuccess(response.getCode())) {
-                        outRepr = response.getEntity();
+                        outRepr = response.getOutputPayLoad();
                     }
                 }
                 if (outRepr != null && outRepr.getType() != null) {
@@ -250,8 +246,9 @@
                     ResponseMessageDeclaration rmd = new ResponseMessageDeclaration();
                     rmd.setCode(response.getCode());
                     rmd.setMessage(response.getMessage());
-                    if (response.getEntity() != null) {
-                        rmd.setResponseModel(response.getEntity().getType());
+                    if (response.getOutputPayLoad() != null) {
+                        rmd.setResponseModel(response.getOutputPayLoad()
+                                .getType());
                     }
                     rod.getResponseMessages().add(rmd);
                 }
@@ -692,7 +689,7 @@
                         // Extract success response message
                         Response success = new Response();
                         success.setCode(Status.SUCCESS_OK.getCode());
-                        success.setEntity(rwadOutRepr);
+                        success.setOutputPayLoad(rwadOutRepr);
                         success.setDescription("Success");
                         success.setMessage(Status.SUCCESS_OK.getDescription());
                         success.setName("Success");
@@ -726,9 +723,9 @@
                             for (ResponseMessageDeclaration swagResponse : swagOperation
                                     .getResponseMessages()) {
                                 Response response = new Response();
-                                PayLoad entity = new PayLoad();
-                                entity.setType(swagResponse.getResponseModel());
-                                response.setEntity(entity);
+                                PayLoad outputPayLoad = new PayLoad();
+                                outputPayLoad.setType(swagResponse.getResponseModel());
+                                response.setOutputPayLoad(outputPayLoad);
                                 response.setName("Error "
                                         + swagResponse.getCode());
                                 response.setCode(swagResponse.getCode());
