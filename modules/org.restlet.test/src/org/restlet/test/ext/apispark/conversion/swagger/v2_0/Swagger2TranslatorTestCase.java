--- conflicted
+++ resolved
@@ -30,10 +30,7 @@
 import java.util.List;
 import java.util.Map;
 
-<<<<<<< HEAD
 import org.restlet.data.ChallengeScheme;
-=======
->>>>>>> 608d5ba7
 import org.restlet.data.MediaType;
 import org.restlet.ext.apispark.internal.conversion.swagger.v2_0.Swagger2Translator;
 import org.restlet.ext.apispark.internal.model.Contract;
@@ -235,15 +232,19 @@
         // Then
         assertEquals("2.0", swagger.getSwagger());
 
-        Map<String, SecuritySchemeDefinition> securitySchemes = swagger.getSecurityDefinitions();
+        Map<String, SecuritySchemeDefinition> securitySchemes = swagger
+                .getSecurityDefinitions();
         assertEquals(true, securitySchemes.containsKey("HTTP_BASIC"));
-        assertEquals(true, securitySchemes.get("HTTP_BASIC") instanceof BasicAuthDefinition);
+        assertEquals(
+                true,
+                securitySchemes.get("HTTP_BASIC") instanceof BasicAuthDefinition);
 
         Info infoSwagger = swagger.getInfo();
         assertEquals("version", infoSwagger.getVersion());
         Contact contactSwagger = infoSwagger.getContact();
         assertEquals("contact", contactSwagger.getName());
-        com.wordnik.swagger.models.License licenseSwagger = infoSwagger.getLicense();
+        com.wordnik.swagger.models.License licenseSwagger = infoSwagger
+                .getLicense();
         assertEquals("licenseName", licenseSwagger.getName());
         assertEquals("licenseUrl", licenseSwagger.getUrl());
         assertEquals("contract.name", infoSwagger.getTitle());
@@ -281,7 +282,8 @@
                 .get(2);
         assertNotNull(bodyParameter);
         RefModel schemaBodyParameter = (RefModel) bodyParameter.getSchema();
-        assertEquals("#/definitions/nameRepresentation1", schemaBodyParameter.get$ref());
+        assertEquals("#/definitions/nameRepresentation1",
+                schemaBodyParameter.get$ref());
         // queryParameter 1
         com.wordnik.swagger.models.parameters.QueryParameter op1QueryParameter1 = (com.wordnik.swagger.models.parameters.QueryParameter) path1Get
                 .getParameters().get(3);
